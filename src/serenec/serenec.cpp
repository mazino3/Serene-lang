--- conflicted
+++ resolved
@@ -109,114 +109,6 @@
 
 );
 
-<<<<<<< HEAD
-int dumpAsObject(Namespace &ns) {
-  // TODO: Move the compilation process to the Namespace class
-  auto maybeModule = ns.compileToLLVM();
-  // TODO: Fix this call to raise the wrapped error instead
-  if (!maybeModule) {
-    // TODO: Rais and error: "Faild to generato LLVM IR for namespace"
-    return -1;
-  }
-
-  auto module = std::move(maybeModule.getValue());
-  auto &ctx   = ns.getContext();
-
-  // TODO: We need to set the triple data layout and everything to that sort in
-  // one place. We want them for the JIT as well and also we're kinda
-  // duplicating what we're doing in `Namespace#compileToLLVM`.
-  module->setTargetTriple(ctx.targetTriple);
-
-  std::string Error;
-  const auto *target =
-      llvm::TargetRegistry::lookupTarget(ctx.targetTriple, Error);
-
-  // Print an error and exit if we couldn't find the requested target.
-  // This generally occurs if we've forgotten to initialise the
-  // TargetRegistry or we have a bogus target triple.
-  if (target == nullptr) {
-    llvm::errs() << Error;
-    return 1;
-  }
-
-  const auto *cpu      = "generic";
-  const auto *features = "";
-
-  llvm::TargetOptions opt;
-  auto rm = llvm::Optional<llvm::Reloc::Model>();
-  auto *targetMachinePtr =
-      target->createTargetMachine(ctx.targetTriple, cpu, features, opt, rm);
-  auto targetMachine = std::unique_ptr<llvm::TargetMachine>(targetMachinePtr);
-
-  module->setDataLayout(targetMachine->createDataLayout());
-
-  const auto *filename =
-      strcmp(outputFile.c_str(), "-") == 0 ? "output" : outputFile.c_str();
-
-  std::error_code ec;
-  const auto pathSize(256);
-
-  llvm::SmallString<pathSize> destFile(outputDir);
-  llvm::sys::path::append(destFile, filename);
-  auto destObjFilePath = llvm::formatv("{0}.o", destFile).str();
-  llvm::raw_fd_ostream dest(destObjFilePath, ec, llvm::sys::fs::OF_None);
-
-  if (ec) {
-    llvm::errs() << "Could not open file: " << destObjFilePath;
-    llvm::errs() << "Could not open file: " << ec.message();
-    return 1;
-  }
-
-  llvm::legacy::PassManager pass;
-  auto fileType = llvm::CGFT_ObjectFile;
-
-  if (targetMachine->addPassesToEmitFile(pass, dest, nullptr, fileType)) {
-    llvm::errs() << "TheTargetMachine can't emit a file of this type";
-    return 1;
-  }
-
-  pass.run(*module);
-  dest.flush();
-
-  if (emitAction == Action::Compile) {
-    std::vector<const char *> args = {"serenec"};
-
-    args.push_back("--eh-frame-hdr");
-    args.push_back("-m");
-    args.push_back("elf_x86_64");
-    args.push_back("-dynamic-linker");
-    args.push_back("/lib64/ld-linux-x86-64.so.2");
-    args.push_back(
-        "/usr/lib/gcc/x86_64-pc-linux-gnu/11.2.0/../../../../lib64/crt1.o");
-    args.push_back(
-        "/usr/lib/gcc/x86_64-pc-linux-gnu/11.2.0/../../../../lib64/crti.o");
-    args.push_back("/usr/lib/gcc/x86_64-pc-linux-gnu/11.2.0/crtbegin.o");
-    args.push_back("-L");
-    args.push_back("/usr/lib/gcc/x86_64-pc-linux-gnu/11.2.0/");
-    args.push_back("-L");
-    args.push_back("/usr/lib64/");
-
-    args.push_back(destObjFilePath.c_str());
-    args.push_back("-o");
-    args.push_back(destFile.c_str());
-    args.push_back("-lgcc");
-    args.push_back("--as-needed");
-    args.push_back("-lgcc_s");
-    args.push_back("--no-as-needed");
-    args.push_back("-lc");
-    args.push_back("-lgcc");
-    args.push_back("--as-needed");
-    args.push_back("-lgcc_s");
-    args.push_back("--no-as-needed");
-    args.push_back("/usr/lib/gcc/x86_64-pc-linux-gnu/11.2.0/crtend.o");
-    args.push_back(
-        "/usr/lib/gcc/x86_64-pc-linux-gnu/11.2.0/../../../../lib64/crtn.o");
-
-    lld::elf::link(args, false, llvm::outs(), llvm::errs());
-  }
-  return 0;
-};
-=======
 // int dumpAsObject(Namespace &ns) {
 //   // TODO: Move the compilation process to the Namespace class
 //   auto maybeModule = ns.compileToLLVM();
@@ -362,7 +254,6 @@
 
 //     return 0;
 //   };
->>>>>>> 3da6d2d1
 
 int main(int argc, char *argv[]) {
   initCompiler();
