<<<<<<< HEAD
#+OPTIONS:     num:t toc:nil
* Serene language

#+TOC: headlines 2

** Where to get help
- ~IRC~: ~#5hit~ on the freenode server
- ~Gitter~: [[https://gitter.im/Serene-lang/serene]]
- ~MailingList~: https://www.freelists.org/list/serene
=======
* Serene lang

** Setup development environment
Setup the githook and install dependencies using the following commands:

 #+BEGIN_SRC bash
 ./builder setup
 #+END_SRC

*** Dependencies
    You would need the following dependencies to start get started with *Serene* development

    - LLVM ( LLVM Instructions coming up.)
    - cmake
    - ninja
    - doxygen (If you want to build the docs as well)
    - Valgrind
    - CCache (If you want faster builds specially with the LLVM)

** LLVM Installation
  MLIR is a part of the [[https://llvm.org][LLVM]] project and in order to build it we need to build the LLVM itself as well.
  Here is a quick guide to build the latest version of the LLVM and MLIR.

  #+BEGIN_SRC bash
    ## YES we're using the development version of MLIR
    git clone https://github.com/llvm/llvm-project.git

    mkdir llvm-project/build
    cd llvm-project/build

    cmake -G Ninja ../llvm \
          -DCMAKE_INSTALL_PREFIX=/your/target/path \
          -DLLVM_PARALLEL_COMPILE_JOBS=7 \
          -DLLVM_PARALLEL_LINK_JOBS=1 \
          -DLLVM_BUILD_EXAMPLES=ON \
          -DLLVM_TARGETS_TO_BUILD="X86;NVPTX;AMDGPU" \
          -DCMAKE_BUILD_TYPE=Release \
          -DLLVM_ENABLE_ASSERTIONS=ON \
          -DLLVM_CCACHE_BUILD=ON \
          -DCMAKE_EXPORT_COMPILE_COMMANDS=ON \
          -DLLVM_ENABLE_PROJECTS='clang;lldb;lld;mlir;clang-tools-extra;compiler-rt' \
          -DCMAKE_C_COMPILER=clang \
          -DCMAKE_CXX_COMPILER=clang++ \
          -DLLVM_ENABLE_LLD=ON

    cmake --build . --target check-mlir

    cmake -DCMAKE_INSTALL_PREFIX=/your/target/location -P cmake_install.cmake
  #+END_SRC

  You need to have =clang= and =lld= installed to compile the LLVM with the above command. Also if you
  are not using =ccache= just remove the option related to it from the above command.

*** Emacs
    If you're using Emacs as your development environment just install =clangd= and =lsp=.



* How to build
In order to build for development (Debug mode) just use =./builder build= to setup the build and build
the project once and then you can just use =./builder compile= to build the changed files only.

Check out the =builder= script for more subcommands and details.

* Get Help
  If you need help or you just want to hangout, you can find us at:

  - *IRC*: *#serene-lang* on the freenode server

  - *Matrix Network*: https://matrix.to/#/#serene:matrix.org?via=matrix.org&via=gitter.im

  - *MailingList*: https://www.freelists.org/list/serene
>>>>>>> 81f78f23
<|MERGE_RESOLUTION|>--- conflicted
+++ resolved
@@ -1,14 +1,3 @@
-<<<<<<< HEAD
-#+OPTIONS:     num:t toc:nil
-* Serene language
-
-#+TOC: headlines 2
-
-** Where to get help
-- ~IRC~: ~#5hit~ on the freenode server
-- ~Gitter~: [[https://gitter.im/Serene-lang/serene]]
-- ~MailingList~: https://www.freelists.org/list/serene
-=======
 * Serene lang
 
 ** Setup development environment
@@ -80,5 +69,4 @@
 
   - *Matrix Network*: https://matrix.to/#/#serene:matrix.org?via=matrix.org&via=gitter.im
 
-  - *MailingList*: https://www.freelists.org/list/serene
->>>>>>> 81f78f23
+  - *MailingList*: https://www.freelists.org/list/serene